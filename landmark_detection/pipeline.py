--- conflicted
+++ resolved
@@ -155,33 +155,6 @@
             join_boxes = self.join_boxes,
         )
 
-<<<<<<< HEAD
-        ## PIPELINE      
-        # Construir la ruta absoluta a los datos de prueba dentro de este módulo
-        test_image_path = os.path.join(module_dir, "test_data", "test.jpg")
-        test_places_db_path = os.path.join(module_dir, "test_data", "test_places_db.pkl")
-
-        with open(test_places_db_path, 'rb') as f:
-            places_db = pickle.load(f)
-        places_db = places_db if isinstance(places_db, torch.Tensor) else torch.tensor(places_db, dtype=torch.float32)
-
-        print('Creando versión ONNX del preprocess')
-        preprocess_onnx_path = os.path.join(module_dir, "models", "preprocess.onnx")
-        self._export_preprocess(self.preprocess_module, preprocess_onnx_path, test_image_path)
-
-        print('Creando versión ONNX del extractor')
-        self._export_extractor(extractor, extractor_onnx_path, test_image_path, places_db)
-
-        print('Instanciando el extractor')
-        self.extractor = ort.InferenceSession(extractor_onnx_path, providers=["CPUExecutionProvider"])
-
-        detections, img, orig_size = self.detect(test_image_path, places_db)
-        if isinstance(detections, (list, tuple)):
-            detections = detections[0]
-        _, descriptors, _, _ = self.extract(img, detections, places_db, orig_size)
-
-=======
->>>>>>> 2b118c03
         print('Creando versión ONNX del searcher')
         self._export_searcher(searcher, self.searcher_onnx_path, test_image_path, places_db)
 
@@ -317,26 +290,6 @@
         else:
             places_np = np.asarray(places_db, dtype=np.float32)
 
-<<<<<<< HEAD
-    def postprocess(self, results, orig_size):
-        """Escala las cajas al tamaño original de la imagen."""
-        results = list(results)
-        if len(results) > 0:
-            boxes = torch.as_tensor(results[0])
-            scores = torch.as_tensor(results[1])
-            classes = torch.as_tensor(results[2])
-            orig = torch.tensor([
-                orig_size[0],
-                orig_size[1],
-            ], dtype=torch.float32)
-            (
-                results[0],
-                results[1],
-                results[2],
-            ) = self.postprocess_module(boxes, scores, classes, orig)
-            results = [r for r in results]
-        return results
-=======
         searcher_inputs = {"boxes": boxes, "descriptors": descriptors, "places_db": places_np, "orig_size": orig_size}
         return self.searcher.run(None, searcher_inputs)
 
@@ -358,7 +311,6 @@
 
         postprocessor_inputs = {"final_boxes": boxes, "final_scores": scores, "final_classes": classes, "orig_size": orig_size}
         return self.postprocessor.run(None, postprocessor_inputs)
->>>>>>> 2b118c03
     
     def run(self, image, places_db):
         """Ejecuta la inferencia completa empleando el modelo ONNX unido."""
@@ -533,13 +485,8 @@
             extractor,
             (detections_tensor, img_tensor),
             extractor_onnx_path,
-<<<<<<< HEAD
-            opset_version=16,                   # OPS versión >= 11 para NMS
-            input_names=["detections", "image"],           # nombre del input
-=======
             opset_version=16, # OPS versión >= 11 para NMS
             input_names=["detections", "image"],          
->>>>>>> 2b118c03
             output_names=["boxes", "descriptors"],
             dynamic_axes={
                 "boxes":        {0: "num_boxes"},
@@ -606,11 +553,7 @@
         if isinstance(detections, (list, tuple)):
             detections = detections[0]
 
-<<<<<<< HEAD
-        boxes, descriptors, _, places_db = self.extract(img, detections, places_db, orig_size)
-=======
         boxes, descriptors, places_db, orig_size = self.extract(detections, image_proc, places_db, orig_size)
->>>>>>> 2b118c03
 
         boxes = torch.from_numpy(boxes)
         descriptors = torch.from_numpy(descriptors)
@@ -671,13 +614,6 @@
 
         onnx.save(model, searcher_onnx_path)
         
-<<<<<<< HEAD
-    def _export_postprocess(self, postprocess_module, postprocess_onnx_path: str):
-        dummy_boxes = torch.zeros((1, 4), dtype=torch.float32)
-        dummy_scores = torch.zeros((1,), dtype=torch.float32)
-        dummy_classes = torch.zeros((1,), dtype=torch.int64)
-        dummy_orig = torch.tensor([float(self.image_dim[0]), float(self.image_dim[1])], dtype=torch.float32)
-=======
     def _export_postprocess(self, postprocessor, postprocess_onnx_path: str, test_image_path: str, places_db):
         image_proc, orig_size, places_db = self.preprocess(test_image_path, places_db)
         detections, image_proc, places_db, orig_size = self.detect(image_proc, places_db, orig_size)
@@ -692,22 +628,14 @@
         scores_out = torch.from_numpy(scores_out)
         classes_out = torch.from_numpy(classes_out)
         orig_size = torch.from_numpy(orig_size)
->>>>>>> 2b118c03
 
         torch.onnx.export(
             postprocessor,
             (
-<<<<<<< HEAD
-                dummy_boxes,
-                dummy_scores,
-                dummy_classes,
-                dummy_orig,
-=======
                 boxes_out,
                 scores_out,
                 classes_out,
                 orig_size,
->>>>>>> 2b118c03
             ),
             postprocess_onnx_path,
             opset_version=16,
@@ -779,25 +707,14 @@
         ext_outputs = [o.name for o in extractor_onnx.graph.output]
         ser_inputs = [i.name for i in searcher_onnx.graph.input]
 
-<<<<<<< HEAD
-        print(ext_outputs)
-        print(ser_inputs)
-
-=======
->>>>>>> 2b118c03
         merged_pdes = compose.merge_models(
             merged_pde,
             searcher_onnx,
             io_map=[
                 (ext_outputs[0], ser_inputs[0]),
                 (ext_outputs[1], ser_inputs[1]),
-<<<<<<< HEAD
-                (ext_outputs[2], ser_inputs[3]),
-                (ext_outputs[3], ser_inputs[2]),
-=======
                 (ext_outputs[2], ser_inputs[2]),
                 (ext_outputs[3], ser_inputs[3]),
->>>>>>> 2b118c03
             ],
         )
 
